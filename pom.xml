--- conflicted
+++ resolved
@@ -4,11 +4,7 @@
 
   <groupId>io.github.microcks</groupId>
   <artifactId>microcks</artifactId>
-<<<<<<< HEAD
-  <version>0.6.2-SNAPSHOT</version>
-=======
   <version>0.7.0-SNAPSHOT</version>
->>>>>>> 4767da7b
 
   <name>Microcks</name>
   <description>Mirocks: easy mocks for your microservices</description>
