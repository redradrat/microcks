--- conflicted
+++ resolved
@@ -26,11 +26,7 @@
       - ./keycloak-realm:/microcks-keycloak-config:z
     environment:
       KEYCLOAK_USER: "admin"
-<<<<<<< HEAD
-      KEYCLOAK_PASSWORD: "123"
-=======
       KEYCLOAK_PASSWORD: "admin"
->>>>>>> f027278e
       KEYCLOAK_IMPORT: "/microcks-keycloak-config/microcks-realm-sample.json"
       KEYCLOAK_FRONTEND_URL: "http://__HOST__:8180/auth"
   app:
